--- conflicted
+++ resolved
@@ -402,37 +402,18 @@
   if (!codeDefinitions.sections?.Residential) {
     return code;
   }
-<<<<<<< HEAD
+
 
   // Get the ORIGINAL BRT section number for this field
   const originalSectionMap = {
     'asset_design_style': '23',
     'asset_building_class': '20',
-=======
-  
-  // Get the ORIGINAL BRT section number for this field
-  const originalSectionMap = {
-    'asset_design_style': '23',
-    'asset_building_class': '20', 
->>>>>>> 1545f5f9
     'asset_type_use': '21',
     'asset_stories': '22',
     'asset_ext_cond': '60',
     'asset_int_cond': '60',
     'inspection_info_by': '53'
   };
-<<<<<<< HEAD
-
-  const targetSectionNumber = originalSectionMap[fieldName];
-  if (!targetSectionNumber) {
-    return code;
-  }
-
-  // Find the section that has KEY matching our target section number
-  const residentialSections = codeDefinitions.sections.Residential;
-  let targetSection = null;
-
-=======
   
   const targetSectionNumber = originalSectionMap[fieldName];
   if (!targetSectionNumber) {
@@ -444,27 +425,19 @@
   const residentialSections = codeDefinitions.sections.Residential;
   let targetSection = null;
   
->>>>>>> 1545f5f9
+
   for (const [sectionKey, sectionData] of Object.entries(residentialSections)) {
     if (sectionData.KEY === targetSectionNumber) {
       targetSection = sectionData;
       break;
     }
   }
-<<<<<<< HEAD
+
 
   if (!targetSection || !targetSection.MAP) {
     return code;
   }
 
-=======
-  
-  if (!targetSection || !targetSection.MAP) {
-    console.warn(`Section ${targetSectionNumber} not found or has no MAP`);
-    return code;
-  }
-  
->>>>>>> 1545f5f9
   // Now look through the MAP for our code
   for (const [mapKey, mapValue] of Object.entries(targetSection.MAP)) {
     if (mapValue.KEY === code || mapValue.DATA?.KEY === code) {
